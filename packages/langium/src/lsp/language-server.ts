--- conflicted
+++ resolved
@@ -65,11 +65,8 @@
         const hasCodeActionProvider = languages.some(e => e.lsp.CodeActionProvider !== undefined);
         const hasSemanticTokensProvider = languages.some(e => e.lsp.SemanticTokenProvider !== undefined);
         const commandNames = this.services.lsp.ExecuteCommandHandler?.commands;
-<<<<<<< HEAD
         const signatureHelpOptions = mergeSignatureHelpOptions(languages.map(e => e.lsp.SignatureHelp?.signatureHelpOptions));
-=======
         const hasGoToTypeProvider = languages.some(e => e.lsp.GoToTypeResolver !== undefined);
->>>>>>> 00d8c7da
 
         const result: InitializeResult = {
             capabilities: {
