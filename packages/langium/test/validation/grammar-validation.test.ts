/******************************************************************************
 * Copyright 2022 TypeFox GmbH
 * This program and the accompanying materials are made available under the
 * terms of the MIT License, which is available in the project root.
 ******************************************************************************/

import { createLangiumGrammarServices } from '../../src';
import { Grammar } from '../../src/grammar/generated/ast';
import { expectError, expectWarning, validationHelper, ValidationResult } from '../../src/test';

const services = createLangiumGrammarServices();
const validate = validationHelper<Grammar>(services.grammar);

describe('checkReferenceToRuleButNotType', () => {

    const input = `
        grammar CrossRefs

        entry Model:
            'model' name=ID
            (elements+=Element)*;
        
        type AbstractElement = Reference | string;
        
        Element:
            Definition | Reference;
        
        Definition infers DefType:
            name=ID;
        Reference infers RefType:
            ref=[Definition];
        terminal ID: /[_a-zA-Z][\\w_]*/;
    `;

    let validationResult: ValidationResult<Grammar>;

    beforeAll(async () => {
        validationResult = await validate(input);
    });

    test('CrossReference validation', () => {
        const rule = validationResult.document.parseResult.value.rules[3];
        expectError(validationResult, "Use the rule type 'DefType' instead of the typed rule name 'Definition' for cross references.", {
            atNode: { node: rule }
        });
    });

    test('AtomType validation', () => {
        const type = validationResult.document.parseResult.value.types[0];
        expectError(validationResult, "Use the rule type 'RefType' instead of the typed rule name 'Reference' for cross references.", {
            atNode: { node: type }
        });
    });

});

describe('Check Rule Fragment Validation', () => {
    const grammar = `
    grammar g
    type Type = Fragment;
    fragment Fragment: name=ID;
    terminal ID: /[_a-zA-Z][\\w_]*/;
    `.trim();

    let validationData: ValidatorData;

    beforeAll(async () => {
        validationData = await parseAndValidate(grammar);
    });

    test('Rule Fragment Validation', () => {
        expectError(validationData, 'Cannot use rule fragments in types.', 'Fragment');
    });
});

describe('Checked Named CrossRefs', () => {
    const input = `
    grammar g
    A: 'a' name=ID;
    B: 'b' name=[A];
    terminal ID: /[_a-zA-Z][\\w_]*/;
    `.trim();

    let validationResult: ValidationResult<Grammar>;

    beforeAll(async () => {
        validationResult = await validate(input);
    });

    test('Named crossReference warning', () => {
        const rule = validationResult.document.parseResult.value.rules[1];
        expectWarning(validationResult, 'The "name" property is not recommended for cross-references.', {
            atNode: { node: rule }
        });
    });
<<<<<<< HEAD
});
=======
});

describe('Check grammar with primitives', () => {
    const grammar = `
    grammar PrimGrammar
    entry Expr:
        (String | Bool | Num | BigInt | DateObj)*;
    String:
        'String' val=STR;
    Bool:
        'Bool' val?='true';
    Num:
        'Num' val=NUM;
    BigInt:
        'BigInt' val=BIG 'n';
    DateObj:
        'Date' val=DATE;
    terminal STR: /[_a-zA-Z][\\w_]*/;
    terminal BIG returns bigint: /[0-9]+(?=n)/;
    terminal NUM returns number: /[0-9]+(\\.[0-9])?/;
    terminal DATE returns Date: /[0-9]{4}-{0-9}2-{0-9}2/+;
    `.trim();

    let validationData: ValidatorData;

    // 1. build a parser from this grammar, verify it works
    beforeAll(async () => {
        validationData = await parseAndValidate(grammar);
    });

    test('No validation errors in grammar', () => {
        expect(validationData.diagnostics.filter(d => d.severity === DiagnosticSeverity.Error)).toHaveLength(0);
    });
});

interface ValidatorData {
    document: LangiumDocument;
    diagnostics: Diagnostic[];
}

async function parseAndValidate(grammar: string): Promise<ValidatorData> {
    const doc = await parser(grammar);
    const diagnostics = await services.grammar.validation.DocumentValidator.validateDocument(doc);
    return {
        document: doc,
        diagnostics: diagnostics
    };
}

function expecting(severity: DiagnosticSeverity) {
    return function(data: ValidatorData, msg: string, at?: string): void {
        const found: { msg?: string; at?: string } = {};
        for (const diagnostic of data.diagnostics.filter(d => d.severity === severity)) {
            if (diagnostic.message === msg) {
                found.msg = diagnostic.message;
                if (at) {
                    const diagnosticMarkedText = data.document.textDocument.getText(diagnostic.range);
                    found.at = diagnosticMarkedText;
                    if (at === diagnosticMarkedText) {
                        return;
                    }
                } else {
                    return;
                }
            }
        }
        expect(found.msg).toBe(msg);
        if (at) {
            expect(found.at).toBe(at);
        }
    };
}

const expectError = expecting(DiagnosticSeverity.Error);
const expectWarning = expecting(DiagnosticSeverity.Warning);
>>>>>>> 6e28027a
<|MERGE_RESOLUTION|>--- conflicted
+++ resolved
@@ -6,7 +6,7 @@
 
 import { createLangiumGrammarServices } from '../../src';
 import { Grammar } from '../../src/grammar/generated/ast';
-import { expectError, expectWarning, validationHelper, ValidationResult } from '../../src/test';
+import { expectError, expectNoIssues, expectWarning, validationHelper, ValidationResult } from '../../src/test';
 
 const services = createLangiumGrammarServices();
 const validate = validationHelper<Grammar>(services.grammar);
@@ -30,7 +30,7 @@
         Reference infers RefType:
             ref=[Definition];
         terminal ID: /[_a-zA-Z][\\w_]*/;
-    `;
+    `.trim();
 
     let validationResult: ValidationResult<Grammar>;
 
@@ -62,14 +62,15 @@
     terminal ID: /[_a-zA-Z][\\w_]*/;
     `.trim();
 
-    let validationData: ValidatorData;
+    let validationResult: ValidationResult<Grammar>;
 
     beforeAll(async () => {
-        validationData = await parseAndValidate(grammar);
+        validationResult = await validate(grammar);
     });
 
     test('Rule Fragment Validation', () => {
-        expectError(validationData, 'Cannot use rule fragments in types.', 'Fragment');
+        const fragmentType = validationResult.document.parseResult.value.types[0];
+        expectError(validationResult, 'Cannot use rule fragments in types.', { atNode: { node: fragmentType } });
     });
 });
 
@@ -93,9 +94,6 @@
             atNode: { node: rule }
         });
     });
-<<<<<<< HEAD
-});
-=======
 });
 
 describe('Check grammar with primitives', () => {
@@ -119,56 +117,14 @@
     terminal DATE returns Date: /[0-9]{4}-{0-9}2-{0-9}2/+;
     `.trim();
 
-    let validationData: ValidatorData;
+    let validationResult: ValidationResult<Grammar>;
 
     // 1. build a parser from this grammar, verify it works
     beforeAll(async () => {
-        validationData = await parseAndValidate(grammar);
+        validationResult = await validate(grammar);
     });
 
     test('No validation errors in grammar', () => {
-        expect(validationData.diagnostics.filter(d => d.severity === DiagnosticSeverity.Error)).toHaveLength(0);
+        expectNoIssues(validationResult);
     });
-});
-
-interface ValidatorData {
-    document: LangiumDocument;
-    diagnostics: Diagnostic[];
-}
-
-async function parseAndValidate(grammar: string): Promise<ValidatorData> {
-    const doc = await parser(grammar);
-    const diagnostics = await services.grammar.validation.DocumentValidator.validateDocument(doc);
-    return {
-        document: doc,
-        diagnostics: diagnostics
-    };
-}
-
-function expecting(severity: DiagnosticSeverity) {
-    return function(data: ValidatorData, msg: string, at?: string): void {
-        const found: { msg?: string; at?: string } = {};
-        for (const diagnostic of data.diagnostics.filter(d => d.severity === severity)) {
-            if (diagnostic.message === msg) {
-                found.msg = diagnostic.message;
-                if (at) {
-                    const diagnosticMarkedText = data.document.textDocument.getText(diagnostic.range);
-                    found.at = diagnosticMarkedText;
-                    if (at === diagnosticMarkedText) {
-                        return;
-                    }
-                } else {
-                    return;
-                }
-            }
-        }
-        expect(found.msg).toBe(msg);
-        if (at) {
-            expect(found.at).toBe(at);
-        }
-    };
-}
-
-const expectError = expecting(DiagnosticSeverity.Error);
-const expectWarning = expecting(DiagnosticSeverity.Warning);
->>>>>>> 6e28027a
+});