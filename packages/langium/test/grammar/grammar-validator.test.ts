--- conflicted
+++ resolved
@@ -4,13 +4,8 @@
  * terms of the MIT License, which is available in the project root.
  ******************************************************************************/
 
-<<<<<<< HEAD
-import type { AstNode, Grammar, GrammarAST as GrammarTypes, LangiumDocument, Properties } from 'langium';
+import type { AstNode, Grammar, LangiumDocument, Properties } from 'langium';
 import { AstUtils, EmptyFileSystem, GrammarAST, stream, URI } from 'langium';
-=======
-import type { AstNode, Grammar, LangiumDocument, Properties } from 'langium';
-import { AstUtils, EmptyFileSystem, GrammarAST, URI } from 'langium';
->>>>>>> 1ea6ea08
 import { IssueCodes, createLangiumGrammarServices } from 'langium/grammar';
 import type { ValidationResult } from 'langium/test';
 import { clearDocuments, expectError, expectIssue, expectNoIssues, expectWarning, parseHelper, validationHelper } from 'langium/test';
