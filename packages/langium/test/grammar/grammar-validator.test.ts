--- conflicted
+++ resolved
@@ -5,12 +5,8 @@
  ******************************************************************************/
 
 import type { AstNode, Grammar, LangiumDocument, Properties } from 'langium';
-<<<<<<< HEAD
 import { AstUtils, EmptyFileSystem, GrammarAST, stream, URI } from 'langium';
-=======
-import { AstUtils, EmptyFileSystem, GrammarAST, URI } from 'langium';
 import { expandToString } from 'langium/generate';
->>>>>>> 6f9c6d7f
 import { IssueCodes, createLangiumGrammarServices } from 'langium/grammar';
 import type { ValidationResult } from 'langium/test';
 import { clearDocuments, expectError, expectIssue, expectNoIssues, expectWarning, parseHelper, validationHelper } from 'langium/test';
