/******************************************************************************
 * Copyright 2021 TypeFox GmbH
 * This program and the accompanying materials are made available under the
 * terms of the MIT License, which is available in the project root.
 ******************************************************************************/

<<<<<<< HEAD
import type { ArithmeticsAstType, Definition, Expression, BinaryExpression, Module, DeclaredParameter, FunctionCall } from './generated/ast';
=======
import { MultiMap, ValidationAcceptor, ValidationChecks } from 'langium';
import { ArithmeticsAstType, isNumberLiteral, Definition, isFunctionCall, Expression, BinaryExpression, isBinaryExpression, Module, DeclaredParameter, FunctionCall } from './generated/ast';
>>>>>>> fc470032
import type { ArithmeticsServices } from './arithmetics-module';
import type { ValidationChecks, ValidationAcceptor} from 'langium';
import { isNumberLiteral, isFunctionCall, isBinaryExpression } from './generated/ast';
import { applyOp } from './arithmetics-util';
<<<<<<< HEAD
import { MultiMap } from 'langium';
=======
>>>>>>> fc470032
import { evalExpression } from './arithmetics-evaluator';

export function registerValidationChecks(services: ArithmeticsServices): void {
    const registry = services.validation.ValidationRegistry;
    const validator = services.validation.ArithmeticsValidator;
    const checks: ValidationChecks<ArithmeticsAstType> = {
        BinaryExpression: validator.checkDivByZero,
        Definition: validator.checkNormalisable,
        Module: validator.checkUniqueDefinitions,
        FunctionCall: validator.checkMatchingParameters,
    };
    registry.register(checks, validator);
}

export class ArithmeticsValidator {
    checkDivByZero(binExpr: BinaryExpression, accept: ValidationAcceptor): void {
        if ((binExpr.operator === '/' || binExpr.operator === '%') && evalExpression(binExpr.right) === 0) {
            accept('error', 'Division by zero is detected.', { node: binExpr, property: 'right' });
        }
    }

    checkNormalisable(def: Definition, accept: ValidationAcceptor): void {
        const context = new Map<Expression, number>();

        const makeOp = (expr: BinaryExpression, op: (x: number, y: number) => number): void => {
            const subExprs = [expr.left, expr.right];
            subExprs.forEach(e => evalExpr(e));
            const [left, right] = subExprs.map(e => isNumberLiteral(e) ? e.value : context.get(e));
            if (left !== undefined && right !== undefined && op(left, right).toString().length <= 8) {
                context.set(expr, op(left, right));
                subExprs.forEach(e => context.delete(e));
            }
        };

        const evalExpr = (expr: Expression): void => {
            if (isFunctionCall(expr) || isNumberLiteral(expr)) return;
            if (isBinaryExpression(expr)) makeOp(expr, applyOp(expr.operator));
        };

        evalExpr(def.expr);
        for (const [expr, result] of context) {
            if (result) {
                accept('warning', 'Expression could be normalized to constant ' + result, { node: expr });
            }
        }

        this.checkUniqueParmeters(def, accept);
    }

    checkUniqueDefinitions(module: Module, accept: ValidationAcceptor): void {
<<<<<<< HEAD
        const names = new MultiMap<string, Definition>();
        for (const def of module.statements as Definition[]) {
            if (def.name) names.add(def.name, def);
=======
        const names = new MultiMap<string, Expression>();
        for (const def of module.statements as Definition[]) {
            if (def.name) names.add(def.name, def.expr);
>>>>>>> fc470032
        }
        for (const [name, symbols] of names.entriesGroupedByKey()) {
            if (symbols.length > 1) {
                for (const symbol of symbols) {
                    accept('error', `Duplicate definition name: ${name}`, { node: symbol, property: 'name' });
                }
            }
        }
    }

    checkUniqueParmeters(abstractDefinition: Definition, accept: ValidationAcceptor): void {
        const names = new MultiMap<string, DeclaredParameter>();
        for (const def of abstractDefinition.args) {
            if (def.name) names.add(def.name, def);
        }
        for (const [name, symbols] of names.entriesGroupedByKey()) {
            if (symbols.length > 1) {
                for (const symbol of symbols) {
                    accept('error', `Duplicate definition name: ${name}`, { node: symbol, property: 'name' });
                }
            }
        }
    }

    checkMatchingParameters(functionCall: FunctionCall, accept: ValidationAcceptor): void {
        if(!functionCall.func.ref ||!(functionCall.func.ref as Definition).args) return;
        if (functionCall.args.length !== (functionCall.func.ref as Definition).args.length) {
            accept('error', `Function ${functionCall.func.ref?.name} expects ${functionCall.args.length} parameters, but ${(functionCall.func.ref as Definition).args.length} were given.`, { node: functionCall, property: 'args' });
        }
    }
}<|MERGE_RESOLUTION|>--- conflicted
+++ resolved
@@ -4,20 +4,12 @@
  * terms of the MIT License, which is available in the project root.
  ******************************************************************************/
 
-<<<<<<< HEAD
 import type { ArithmeticsAstType, Definition, Expression, BinaryExpression, Module, DeclaredParameter, FunctionCall } from './generated/ast';
-=======
-import { MultiMap, ValidationAcceptor, ValidationChecks } from 'langium';
-import { ArithmeticsAstType, isNumberLiteral, Definition, isFunctionCall, Expression, BinaryExpression, isBinaryExpression, Module, DeclaredParameter, FunctionCall } from './generated/ast';
->>>>>>> fc470032
 import type { ArithmeticsServices } from './arithmetics-module';
 import type { ValidationChecks, ValidationAcceptor} from 'langium';
 import { isNumberLiteral, isFunctionCall, isBinaryExpression } from './generated/ast';
 import { applyOp } from './arithmetics-util';
-<<<<<<< HEAD
 import { MultiMap } from 'langium';
-=======
->>>>>>> fc470032
 import { evalExpression } from './arithmetics-evaluator';
 
 export function registerValidationChecks(services: ArithmeticsServices): void {
@@ -28,12 +20,15 @@
         Definition: validator.checkNormalisable,
         Module: validator.checkUniqueDefinitions,
         FunctionCall: validator.checkMatchingParameters,
+        Module: validator.checkUniqueDefinitions,
+        FunctionCall: validator.checkMatchingParameters,
     };
     registry.register(checks, validator);
 }
 
 export class ArithmeticsValidator {
     checkDivByZero(binExpr: BinaryExpression, accept: ValidationAcceptor): void {
+        if ((binExpr.operator === '/' || binExpr.operator === '%') && evalExpression(binExpr.right) === 0) {
         if ((binExpr.operator === '/' || binExpr.operator === '%') && evalExpression(binExpr.right) === 0) {
             accept('error', 'Division by zero is detected.', { node: binExpr, property: 'right' });
         }
@@ -65,18 +60,14 @@
         }
 
         this.checkUniqueParmeters(def, accept);
+
+        this.checkUniqueParmeters(def, accept);
     }
 
     checkUniqueDefinitions(module: Module, accept: ValidationAcceptor): void {
-<<<<<<< HEAD
         const names = new MultiMap<string, Definition>();
         for (const def of module.statements as Definition[]) {
             if (def.name) names.add(def.name, def);
-=======
-        const names = new MultiMap<string, Expression>();
-        for (const def of module.statements as Definition[]) {
-            if (def.name) names.add(def.name, def.expr);
->>>>>>> fc470032
         }
         for (const [name, symbols] of names.entriesGroupedByKey()) {
             if (symbols.length > 1) {
@@ -107,4 +98,11 @@
             accept('error', `Function ${functionCall.func.ref?.name} expects ${functionCall.args.length} parameters, but ${(functionCall.func.ref as Definition).args.length} were given.`, { node: functionCall, property: 'args' });
         }
     }
+
+    checkMatchingParameters(functionCall: FunctionCall, accept: ValidationAcceptor): void {
+        if(!functionCall.func.ref ||!(functionCall.func.ref as Definition).args) return;
+        if (functionCall.args.length !== (functionCall.func.ref as Definition).args.length) {
+            accept('error', `Function ${functionCall.func.ref?.name} expects ${functionCall.args.length} parameters, but ${(functionCall.func.ref as Definition).args.length} were given.`, { node: functionCall, property: 'args' });
+        }
+    }
 }