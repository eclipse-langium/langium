--- conflicted
+++ resolved
@@ -7,14 +7,13 @@
 import type { AbstractDefinition, Definition, Evaluation, Expression, Module, Statement } from '../language-server/generated/ast';
 import { NodeFileSystem } from 'langium/node';
 import { createArithmeticsServices } from '../language-server/arithmetics-module';
-<<<<<<< HEAD
 import { isBinaryExpression, isDefinition, isEvaluation, isFunctionCall, isNumberLiteral } from '../language-server/generated/ast';
 import { applyOp } from '../language-server/arithmetics-util';
-=======
->>>>>>> fc470032
 import { ArithmeticsLanguageMetaData } from '../language-server/generated/module';
 import { extractDocument } from './cli-util';
 import chalk from 'chalk';
+import { interpretEvaluations } from '../language-server/arithmetics-evaluator';
+import { Module } from '../language-server/generated/ast';
 import { interpretEvaluations } from '../language-server/arithmetics-evaluator';
 import { Module } from '../language-server/generated/ast';
 
@@ -29,4 +28,75 @@
             console.log(`line ${line}:`, chalk.green(cstNode.text), '===>', value);
         }
     }
-};+};
+
+export function interpretEvaluations(module: Module): Map<Evaluation, number> {
+    const ctx = <InterpreterContext>{
+        module,
+        context: new Map<string, number | Definition>(),
+        result: new Map<Evaluation, number>()
+    };
+    return evaluate(ctx);
+}
+
+interface InterpreterContext {
+    module: Module,
+    // variable name --> value
+    context: Map<string, number | Definition>,
+    // expression --> value
+    result: Map<Evaluation, number>
+}
+
+function evaluate(ctx: InterpreterContext): Map<Evaluation, number> {
+    ctx.module.statements.forEach(stmt => evalStatement(ctx, stmt));
+    return ctx.result;
+}
+
+function evalStatement(ctx: InterpreterContext, stmt: Statement): void {
+    if (isDefinition(stmt)) {
+        evalDefinition(ctx, stmt);
+    } else if (isEvaluation(stmt)) {
+        evalEvaluation(ctx, stmt);
+    } else {
+        console.error('Impossible type of Statement.');
+    }
+}
+
+function evalDefinition(ctx: InterpreterContext, def: Definition): void {
+    ctx.context.set(def.name, def.args.length > 0 ? def : evalExpression(ctx, def.expr));
+}
+
+function evalEvaluation(ctx: InterpreterContext, evaluation: Evaluation): void {
+    ctx.result.set(evaluation, evalExpression(ctx, evaluation.expression));
+}
+
+function evalExpression(ctx: InterpreterContext, expr: Expression): number {
+    if (isBinaryExpression(expr)) {
+        const left = evalExpression(ctx, expr.left);
+        const right = evalExpression(ctx, expr.right);
+        if (right === undefined) return left;
+        return applyOp(expr.operator)(left, right);
+    }
+    if (isNumberLiteral(expr)) {
+        return +expr.value;
+    }
+    if (isFunctionCall(expr)) {
+        const valueOrDef = ctx.context.get((expr.func.ref as AbstractDefinition).name) as number | Definition;
+        if (!isDefinition(valueOrDef)) {
+            return valueOrDef;
+        }
+        if (valueOrDef.args.length !== expr.args.length) {
+            console.error('Function definition and its call have different number of arguments: ' + valueOrDef.name);
+            process.exit(1);
+        }
+
+        const localContext = new Map<string, number | Definition>(ctx.context);
+        for (let i = 0; i < valueOrDef.args.length; i += 1) {
+            localContext.set(valueOrDef.args[i].name, evalExpression(ctx, expr.args[i]));
+        }
+        return evalExpression({module: ctx.module, context: localContext, result: ctx.result}, valueOrDef.expr);
+    }
+
+    console.error('Impossible type of Expression.');
+    process.exit(1);
+}